--- conflicted
+++ resolved
@@ -17,12 +17,9 @@
 wget --quiet -O - $PUBLIC_KEY | sudo apt-key add -
 
 # dependencies for RAMSIS
-<<<<<<< HEAD
 DEB_PACKAGES="python-qt4 python-qt4-gl qgis python-mock python-obspy"\
-" python-sqlalchemy python-pip python-oq-engine python-nose python-lxml git"
-=======
-DEB_PACKAGES="python-qt4 python-qt4-gl qgis python-mock python-sqlalchemy python-pip python-oq-engine python-nose git graphviz"
->>>>>>> 5106be3d
+" python-sqlalchemy python-pip python-oq-engine python-nose python-lxml git"\
+" graphviz"
 PIP_PACKAGES="numpy pymatlab sphinx"
 
 # install deb and pip packages
