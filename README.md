<<<<<<< HEAD
[![build status](https://gitlab-ci.seismo.ethz.ch/projects/4/status.png?ref=develop)](https://gitlab-ci.seismo.ethz.ch/projects/4?ref=develop)
=======
[![build status](https://gitlab.seismo.ethz.ch/ci/projects/4/status.png?ref=develop)](https://gitlab.seismo.ethz.ch/ci/projects/4?ref=develop)
>>>>>>> 2d39827c

# RT-RAMSIS

Real Time Risk Assessment and Mitigation for Induced Seismicity.

RT-RAMSIS is a KTI project that is developed in collaboration with
Geo-Energie Suisse AG. It is the successor of ATLS, a prototype
software developed under GEOSIM.

<<<<<<< HEAD
=======
**NOTE: Geo-Energie Suisse AG and SED have agreed not to actively distribute 
RT-RAMSIS to third parties. It is internal use only. If you're an employee of
either company you must not distribute the code to anyone without prior 
permission of GES or SED.** 

RT-RAMSIS is licensed under the [*AGPL* license]
(https://gitlab.seismo.ethz.ch/indu/rt-ramsis/blob/master/LICENSE.md) to be 
compatible with some of the libraries we use.

## Developers and Contributors

Please read the [Contribution guide](https://gitlab.seismo.ethz.ch/indu/rt-ramsis/blob/master/CONTRIBUTING.md)
before you add code to the project. The contribution guide also contains infos
on how you can access the code documentation.

## Copyright
>>>>>>> 2d39827c
Copyright (c) 2015, Swiss Seismological Service, ETH Zurich and Geo-Energie Suisse
AG, Zurich<|MERGE_RESOLUTION|>--- conflicted
+++ resolved
@@ -1,8 +1,4 @@
-<<<<<<< HEAD
-[![build status](https://gitlab-ci.seismo.ethz.ch/projects/4/status.png?ref=develop)](https://gitlab-ci.seismo.ethz.ch/projects/4?ref=develop)
-=======
 [![build status](https://gitlab.seismo.ethz.ch/ci/projects/4/status.png?ref=develop)](https://gitlab.seismo.ethz.ch/ci/projects/4?ref=develop)
->>>>>>> 2d39827c
 
 # RT-RAMSIS
 
@@ -12,8 +8,6 @@
 Geo-Energie Suisse AG. It is the successor of ATLS, a prototype
 software developed under GEOSIM.
 
-<<<<<<< HEAD
-=======
 **NOTE: Geo-Energie Suisse AG and SED have agreed not to actively distribute 
 RT-RAMSIS to third parties. It is internal use only. If you're an employee of
 either company you must not distribute the code to anyone without prior 
@@ -30,6 +24,5 @@
 on how you can access the code documentation.
 
 ## Copyright
->>>>>>> 2d39827c
 Copyright (c) 2015, Swiss Seismological Service, ETH Zurich and Geo-Energie Suisse
 AG, Zurich